--- conflicted
+++ resolved
@@ -41,13 +41,9 @@
 import warnings
 
 # Meshpy modules.
-<<<<<<< HEAD
-from . import mpy, find_close_nodes, find_close_nodes_binning
-import meshpy.cpp.build.meshpy_cpp
-=======
 from .conf import mpy
 from .meshpy import find_close_points as find_points
->>>>>>> 753c804c
+import meshpy.cpp.build.meshpy_cpp
 
 
 def get_git_data(repo):
@@ -134,22 +130,13 @@
             + 'function find_close_points_binning should be used!')
 
     # Get list of closest pairs.
-<<<<<<< HEAD
-    if mpy.binning:
-#        has_partner, n_partner = find_close_nodes_binning(coords, nx, ny, nz,
-#            eps)
-        has_partner, n_partner = meshpy.cpp.build.meshpy_cpp.find_close_nodes(coords, eps)
-
-    else:
-#        has_partner, n_partner = find_close_nodes(coords, eps=eps)
-        has_partner, n_partner = meshpy.cpp.build.meshpy_cpp.find_close_nodes(coords, eps)
-=======
     if binning:
         has_partner, n_partner = find_points.find_close_points_binning(nodes,
             nx, ny, nz, eps)
+        has_partner, n_partner = meshpy.cpp.build.meshpy_cpp.find_close_nodes(coords, eps)
     else:
         has_partner, n_partner = find_points.find_close_points(nodes, eps=eps)
->>>>>>> 753c804c
+        has_partner, n_partner = meshpy.cpp.build.meshpy_cpp.find_close_nodes(coords, eps)
 
     return point_partners_to_partner_indices(has_partner, n_partner)
 
